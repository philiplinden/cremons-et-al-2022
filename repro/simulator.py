'''simulator

<<<<<<< HEAD
This module emulates the behavior of the following MATLAB functions:
=======
This module emulates the behavior of the following helper functions:
>>>>>>> b61ec96e
    src/Hapke_Inverse_Function_Passive.m
    src/Hapke_Lidar_R_Function.m
    src/Hapke_Lidar_SSA_Function.m
    src/Hydrated_Regolith_Spectra_Generator_and_Retrieval.m
'''
from collections import namedtuple
from dataclasses import dataclass, field
from functools import partial
from typing import Any, Callable
import numpy as np
from scipy.optimize import fmin


<<<<<<< HEAD
DEFAULT_WLS = np.linspace(1, 4, 601)

Range = namedtuple('Range', 'min max')


@dataclass
class Endmember:
    name: str
    density: float
    grain_size: float
    water_ppm: float
    abundance: Range = field(default_factory=Range)


class HydratedMorbGlass(Endmember):
    '''Hydrated mid-ocean-ridge basalt (MORB) glass'''

    spectrum_label = "MORB D38A"
    density = 2.8
    grain_size = 69E-6
    abundance = Range(0.0, 0.3)


class Regolith(Endmember):
    density = 1.8
    grain_size = 32e-6


class Spectrum:

    def __init__(self, reflectance_data, species: Endmember, grid=DEFAULT_WLS):
        self.reflectance = reflectance_data
        self.species = species
        self.grid = grid

    def ssa(self, phasing,
            emission_angle=0,
            incident_angle=30,
            phase_angle=30,
            filling_factor=0.41):
        return reflectance_to_ssa(
            self.reflectance,
            self.grid,
            phasing,
            emission_angle,
            incident_angle,
            phase_angle,
            filling_factor,
        )
=======
# MIXTURES AND END MEMBERS

Range = namedtuple('Range', 'min max')

@dataclass
class Endmember:
    name: str
    density: float
    grain_size: float
    water_ppm: float
    abundance: Range = field(default_factory=Range)


class HydratedMorbGlass(Endmember):
    '''Hydrated mid-ocean-ridge basalt (MORB) glass'''

    spectrum_label = "MORB D38A"
    density = 2.8
    grain_size = 69E-6
    abundance = Range(0.0, 0.3)


class Regolith(Endmember):
    density = 1.8
    grain_size = 32e-6
>>>>>>> b61ec96e


# SIMULATION TOOLS
DEFAULT_WLS = np.linspace(1, 4, 601)


class Spectrum:

    def __init__(self, reflectance_data, species: Endmember, grid=DEFAULT_WLS):
        self.reflectance = reflectance_data
        self.species = species
        self.grid = grid

    def ssa(self, phasing,
            emission_angle=0,
            incident_angle=30,
            phase_angle=30,
            filling_factor=0.41):
        return reflectance_to_ssa(
            self.reflectance,
            self.grid,
            phasing,
            emission_angle,
            incident_angle,
            phase_angle,
            filling_factor,
        )

def ordinary_least_squares(x: Any, y: Callable, yx: Any):
    '''Ordinary Least Squares Function.

    y (Callable): The estimator function.
    x (Any): The argument to y.
    yx (Any): The observation. Must be the same type as the result of y.
    '''
    return sum((y(x) - yx) ** 2)


def angular_width(filling_factor):
    '''Angular width parameter, see Equation 3.

    Args:
        filling_factor (float, optional): Filling factor.
    '''
    return (-3 / 8) * np.log(1 - filling_factor)


def backscattering(h, g):
    '''Backscattering function, see Equation 2.

    This describes the opposition effect.

    Args:
        h (float): angular width parameter.
        g (float): phase angle in radians.
    '''
    return 1 / (1 + (1 / h) * np.tan(g / 2))


def bidirectional_reflectance(SSA, P, mu, mu0, B):
    '''Bidirectional reflectance, see Equation 1.

        R = (ω/4) (μ₀ / (μ + μ₀)) {(1 + B)P + H(ω)H₀(ω) - 1}

    I broke this equation down into smaller terms for code readability.
        let:
            R = r1 * r2 * (r3 + r4 - 1)

        where:
            r1 = (ω/4)
            r2 = (μ₀ / (μ + μ₀))
            r3 = (1 + B)P
            r4 = H(ω) * H₀(ω)

    Equivalent to src/Hapke_Lidar_R_function.m

    Args:
        SSA (_type_): single-scattering albedo, aka ω
        P (float): scattering phase function
        mu (float): cosine of emission angle
        mu0 (float): cosine of incident angle
        B (float): backscattering function

    Returns:
        _type_: _description_
    '''

    def h_func(SSA, mu, mu0):
        '''Ambartsumian-Chandrasekhar H functions.

        Computed using the approximation from equation 8.57 from Hapke (2012).

        Args:
            SSA (float): single-scattering albedo, aka ω
            mu (float): cosine of emission angle
            mu0 (float): coside of incident angle
        '''
        gamma = np.sqrt(1 - SSA)
        r0 = (1 - gamma) / (1 + gamma)

        h1 = np.log((1 + mu0) / mu0)
        h2 = (r0 + ((1 - 2 * r0) * mu0) / 2) * h1

        H = (1 - SSA * mu0 * h2) ** -1

        h3 = np.log((1 + mu) / mu)
        h4 = 1 - 2 * r0 * mu
        h5 = r0 + h3 * (h4 / 2)

        H0 = (1 - SSA * mu * h5) ** -1
        return H, H0

    H, H0 = h_func(SSA, mu, mu0)

    r1 = SSA / 4
    r2 = mu0 / (mu0 + mu)
    r3 = (1 + B) * P
    r4 = H * H0
    return r1 * r2 * (r3 + r4 - 1)


def reflectance_to_ssa(
    Refl,
    WLS,
    P=0.15,
    emission_angle=0,
    incident_angle=30,
    phase_angle=30,
    filling_factor=0.41,
):
    '''Convert reflectance spectrum to single-scattering albedo (SSA)

    Uses scipy.optimize.fmin (equivalent to MATLAB fminsearch) to minimize
    ordinary least squares distance between SSA obtained from the supplied
    reflectance, R, and the SSA from the estimated reflectance at each
    sample point in WLS.

    Hapke, B. (2012). Theory of reflectance and emittance spectroscopy (2nd ed.).
        Cambridge University Press.

    Equivalent to src/Hapke_Lidar_SSA_function.m
    Default parameter values replicate src/Hapke_Inverse_Function_Passive.m

    Args:
        R (array[float]): Bidirectional reflectance, see Equation 1.
        WLS: simulation sample grid?
        p (float, optional): Scattering phase function. Defaults to 0.15 for
            ansiotropic scattering on the modeled mean particle phase function
            for lunar soil (Goguen et al., 2010).
        emission_angle (float, optional): Emission angle in degrees.
            Defaults to 0.
        incident_angle (float, optional): Incident angle in degrees.
            Defaults to 30.
        phase_angle (float, optional): Phase angle in degrees. Defaults to 30.
        filling_factor (float, optional: Particle filling factor.
            Defaults to 0.41.
    '''
    mu = np.cos(np.deg2rad(emission_angle))
    mu0 = np.cos(np.deg2rad(incident_angle))
    g = np.deg2rad(phase_angle)
    h = angular_width(filling_factor=filling_factor)
    B = backscattering(h, g)

    w = []
    for m, x in zip(Refl, WLS):
        w0 = 0.5  # initial guess, ω₀
        # turn bidrectional_reflectance() into the form y=f(x)
        y = partial(bidirectional_reflectance, P=P, mu=mu, mu0=mu0, B=B)
        OLS = partial(
            ordinary_least_squares, y=y, yx=m
        )  # turn least squares into the form y=f(x)
        w.append(
            fmin(
                OLS,
                w0,
                args=x,
                disp=False,
                maxiter=10_000,
                maxfun=10_000,
                ftol=1e-7,
                xtol=1e-7,
            )
        )
    return np.concatenate(w)<|MERGE_RESOLUTION|>--- conflicted
+++ resolved
@@ -1,10 +1,6 @@
 '''simulator
 
-<<<<<<< HEAD
 This module emulates the behavior of the following MATLAB functions:
-=======
-This module emulates the behavior of the following helper functions:
->>>>>>> b61ec96e
     src/Hapke_Inverse_Function_Passive.m
     src/Hapke_Lidar_R_Function.m
     src/Hapke_Lidar_SSA_Function.m
@@ -18,7 +14,6 @@
 from scipy.optimize import fmin
 
 
-<<<<<<< HEAD
 DEFAULT_WLS = np.linspace(1, 4, 601)
 
 Range = namedtuple('Range', 'min max')
@@ -68,22 +63,6 @@
             phase_angle,
             filling_factor,
         )
-=======
-# MIXTURES AND END MEMBERS
-
-Range = namedtuple('Range', 'min max')
-
-@dataclass
-class Endmember:
-    name: str
-    density: float
-    grain_size: float
-    water_ppm: float
-    abundance: Range = field(default_factory=Range)
-
-
-class HydratedMorbGlass(Endmember):
-    '''Hydrated mid-ocean-ridge basalt (MORB) glass'''
 
     spectrum_label = "MORB D38A"
     density = 2.8
@@ -94,7 +73,6 @@
 class Regolith(Endmember):
     density = 1.8
     grain_size = 32e-6
->>>>>>> b61ec96e
 
 
 # SIMULATION TOOLS

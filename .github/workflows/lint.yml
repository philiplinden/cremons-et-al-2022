--- conflicted
+++ resolved
@@ -11,7 +11,6 @@
     runs-on: ubuntu-latest
     steps:
       - uses: actions/checkout@v3
-<<<<<<< HEAD
       - name: Install Python
         uses: actions/setup-python@v4
         with:
@@ -20,9 +19,6 @@
         run: |
           python -m pip install --upgrade pip
           pip install ruff
-=======
-      - uses: chartboost/ruff-action@v1
->>>>>>> cb48155c
       # Update output format to enable automatic inline annotations.
       - name: Run Ruff
         run: ruff check --output-format=github .